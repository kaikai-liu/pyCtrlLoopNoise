--- conflicted
+++ resolved
@@ -1,13 +1,6 @@
-<<<<<<< HEAD
-# pyCtrlLoopNoise
-Python simulation and analysis tool for integrated photonic components and circuits, including:
- - Control loops, Pound-Drever-Hall (PDH), phase lock loop (PLL) and optical phase loop (OPLL)
- - Semiconductor laser rate equations based on **The Book** _Diode Laser and Integrated Photonic Circuits_
-=======
 # pyphotonicsims
 Python simulation and analysis tool for control loop response and noise performances,
 such as Pound-Drever-Hall (PDH), phase lock loop (PLL) and optical phase loop (OPLL).
->>>>>>> 466fbada
 
 ## Installation instructions: 
 
