--- conflicted
+++ resolved
@@ -12,17 +12,7 @@
 thermorefreactive noise (TRN), (3) the in-loop noise has contribution from free-running laser
 noise and the photodetector (PD) noise.
 
-<<<<<<< HEAD
-<img src="notebook/laser_pdh_lock.png" width="300"/>
-<img src="notebook/laser_pdh_lock_inloop.png" width="300"/>
-=======
 <img src="notebook/laser_pdh_lock.png" width="300"/> <img src="notebook/laser_pdh_lock_inloop.png" width="300"/>
->>>>>>> af86819d
 
 The right-side plot takes a closer look at the in-loop noise contribution from all blocks of the lock loop, such as
-the photodetector (PD) or frequency noise discriminator, the servo and the laser.
-<<<<<<< HEAD
-
-
-=======
->>>>>>> af86819d
+the photodetector (PD) or frequency noise discriminator, the servo and the laser.